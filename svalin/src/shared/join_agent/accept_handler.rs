<<<<<<< HEAD
use anyhow::{anyhow, Result};
use async_trait::async_trait;
use svalin_macros::rpc_dispatch;
use svalin_pki::{ArgonParams, Certificate, CertificateRequest, PermCredentials};
=======
use anyhow::anyhow;
use async_trait::async_trait;
use svalin_macros::rpc_dispatch;
use svalin_pki::PermCredentials;
>>>>>>> 43c584bf
use svalin_rpc::{
    rpc::{
        command::CommandHandler,
        session::{Session, SessionOpen},
    },
    skip_verify::SkipServerVerification,
    transport::tls_transport::TlsTransport,
};

use super::ServerJoinManager;

pub struct JoinAcceptHandler {
    manager: ServerJoinManager,
}

fn accept_join_code() -> String {
    "accept_join".to_string()
}

impl JoinAcceptHandler {
    pub(super) fn new(manager: ServerJoinManager) -> Self {
        Self { manager }
    }
}

#[async_trait]
impl CommandHandler for JoinAcceptHandler {
    fn key(&self) -> String {
        accept_join_code()
    }

    async fn handle(&self, session: &mut Session<SessionOpen>) -> anyhow::Result<()> {
        let join_code: String = session.read_object().await?;

        let agent_session = self.manager.get_session(&join_code).await;

        let answer = match agent_session {
            Some(_) => Ok(()),
            None => Err(()),
        };

        session.write_object(&answer).await?;

        match agent_session {
            Some(mut agent_session) => {
                let answer: Result<(), ()> = Ok(());
                session.write_object(&answer).await?;

                session.forward(&mut agent_session).await?;

                Ok(())
            }
            None => {
                let answer: Result<(), ()> = Err(());
                session.write_object(&answer).await?;

                Ok(())
            }
        }
<<<<<<< HEAD
    }
}

#[rpc_dispatch(accept_join_code())]
pub async fn accept_join(
    session: &mut Session<SessionOpen>,
    join_code: String,
    waiting_for_confirm: tokio::sync::oneshot::Sender<Result<()>>,
    confirm_code_channel: tokio::sync::oneshot::Receiver<String>,
    credentials: &PermCredentials,
    root: &Certificate,
    upstream: &Certificate,
) -> anyhow::Result<Certificate> {
    let confirm_code_result = prepare_agent_enroll(session, join_code, credentials).await;

    match confirm_code_result {
        Err(err) => {
            let err_copy = anyhow!("{}", err);
            let err = err.context("error during enroll");
            waiting_for_confirm.send(Err(err)).unwrap();

            Err(err_copy)
        }
        Ok(confirm_code) => {
            waiting_for_confirm.send(Ok(())).unwrap();

            let remote_confirm_code = confirm_code_channel.await?;

            if confirm_code != remote_confirm_code {
                return Err(anyhow!("Confirm Code did no match"));
            }

            let raw_request: String = session.read_object().await?;
            let request = CertificateRequest::from_string(raw_request)?;
            let agent_cert: Certificate = credentials.approve_request(request)?;

            session.write_object(&agent_cert).await?;
            session.write_object(root).await?;
            session.write_object(upstream).await?;

            Ok(agent_cert)
        }
    }
}

async fn prepare_agent_enroll(
    session: &mut Session<SessionOpen>,
    join_code: String,
    credentials: &PermCredentials,
) -> anyhow::Result<String> {
=======
    }
}

#[rpc_dispatch(accept_join_code())]
async fn accept_join(
    session: &mut Session<SessionOpen>,
    join_code: String,
    confirm_code_channel: tokio::sync::oneshot::Sender<String>,
    credentials: PermCredentials,
) -> anyhow::Result<()> {
>>>>>>> 43c584bf
    session.write_object(&join_code).await?;

    let found: std::result::Result<(), ()> = session.read_object().await?;

    if let Err(()) = found {
        return Err(anyhow!("Agent not found"));
    }

    // establish tls session

    let ready: std::result::Result<(), ()> = session.read_object().await?;

    if let Err(()) = ready {
        return Err(anyhow!("Agent did not aknowledge connection"));
    }

    let (key_material_send, key_material_recv) = tokio::sync::oneshot::channel::<[u8; 32]>();

<<<<<<< HEAD
    let credential_borrow = &credentials;

    session
        .replace_transport(move |direct_transport| async move {
            let tls_transport = TlsTransport::client(
                direct_transport,
                SkipServerVerification::new(),
                credential_borrow,
            )
            .await;
=======
    session
        .replace_transport(move |direct_transport| async move {
            let tls_transport =
                TlsTransport::client(direct_transport, SkipServerVerification::new(), credentials)
                    .await;
>>>>>>> 43c584bf

            match tls_transport {
                Ok(tls_transport) => {
                    let mut key_material = [0u8; 32];
<<<<<<< HEAD
                    tls_transport
                        .derive_key(&mut key_material, b"join_confirm_key", join_code.as_bytes())
                        .unwrap();
                    key_material_send.send(key_material).unwrap();
=======
                    tls_transport.derive_key(
                        &mut key_material,
                        b"join_confirm_key",
                        join_code.as_bytes(),
                    );
                    key_material_send.send(key_material);
>>>>>>> 43c584bf
                    Box::new(tls_transport)
                }
                Err(err) => err.1,
            }
        })
        .await;

    let key_material = key_material_recv.await?;

<<<<<<< HEAD
    let params = ArgonParams::basic();

    session.write_object(&params).await?;

    let confirm_code = super::derive_confirm_code(params, &key_material).await?;

    Ok(confirm_code)
=======
    todo!()
>>>>>>> 43c584bf
}<|MERGE_RESOLUTION|>--- conflicted
+++ resolved
@@ -1,14 +1,7 @@
-<<<<<<< HEAD
 use anyhow::{anyhow, Result};
 use async_trait::async_trait;
 use svalin_macros::rpc_dispatch;
 use svalin_pki::{ArgonParams, Certificate, CertificateRequest, PermCredentials};
-=======
-use anyhow::anyhow;
-use async_trait::async_trait;
-use svalin_macros::rpc_dispatch;
-use svalin_pki::PermCredentials;
->>>>>>> 43c584bf
 use svalin_rpc::{
     rpc::{
         command::CommandHandler,
@@ -22,6 +15,10 @@
 
 pub struct JoinAcceptHandler {
     manager: ServerJoinManager,
+}
+
+fn accept_join_code() -> String {
+    "accept_join".to_string()
 }
 
 fn accept_join_code() -> String {
@@ -68,7 +65,6 @@
                 Ok(())
             }
         }
-<<<<<<< HEAD
     }
 }
 
@@ -119,18 +115,6 @@
     join_code: String,
     credentials: &PermCredentials,
 ) -> anyhow::Result<String> {
-=======
-    }
-}
-
-#[rpc_dispatch(accept_join_code())]
-async fn accept_join(
-    session: &mut Session<SessionOpen>,
-    join_code: String,
-    confirm_code_channel: tokio::sync::oneshot::Sender<String>,
-    credentials: PermCredentials,
-) -> anyhow::Result<()> {
->>>>>>> 43c584bf
     session.write_object(&join_code).await?;
 
     let found: std::result::Result<(), ()> = session.read_object().await?;
@@ -149,7 +133,6 @@
 
     let (key_material_send, key_material_recv) = tokio::sync::oneshot::channel::<[u8; 32]>();
 
-<<<<<<< HEAD
     let credential_borrow = &credentials;
 
     session
@@ -160,30 +143,14 @@
                 credential_borrow,
             )
             .await;
-=======
-    session
-        .replace_transport(move |direct_transport| async move {
-            let tls_transport =
-                TlsTransport::client(direct_transport, SkipServerVerification::new(), credentials)
-                    .await;
->>>>>>> 43c584bf
 
             match tls_transport {
                 Ok(tls_transport) => {
                     let mut key_material = [0u8; 32];
-<<<<<<< HEAD
                     tls_transport
                         .derive_key(&mut key_material, b"join_confirm_key", join_code.as_bytes())
                         .unwrap();
                     key_material_send.send(key_material).unwrap();
-=======
-                    tls_transport.derive_key(
-                        &mut key_material,
-                        b"join_confirm_key",
-                        join_code.as_bytes(),
-                    );
-                    key_material_send.send(key_material);
->>>>>>> 43c584bf
                     Box::new(tls_transport)
                 }
                 Err(err) => err.1,
@@ -193,7 +160,6 @@
 
     let key_material = key_material_recv.await?;
 
-<<<<<<< HEAD
     let params = ArgonParams::basic();
 
     session.write_object(&params).await?;
@@ -201,7 +167,4 @@
     let confirm_code = super::derive_confirm_code(params, &key_material).await?;
 
     Ok(confirm_code)
-=======
-    todo!()
->>>>>>> 43c584bf
 }