use std::{pin::Pin, sync::Arc};

use crate::rustls;
use crate::rustls::{client::danger::ServerCertVerifier, server::danger::ClientCertVerifier};
use anyhow::{anyhow, Result};
use async_trait::async_trait;
use svalin_pki::PermCredentials;
use tokio::io::{AsyncRead, AsyncWrite};
use tokio_rustls::{TlsAcceptor, TlsStream};

use super::session_transport::SessionTransport;

pub struct TlsTransport<T>
where
    T: SessionTransport,
{
    tls_stream: TlsStream<T>,
}

impl<T> TlsTransport<T>
where
    T: SessionTransport,
{
    pub async fn client(
        base_transport: T,
        verifier: Arc<dyn ServerCertVerifier>,
<<<<<<< HEAD
        credentials: &PermCredentials,
=======
        credentials: PermCredentials,
>>>>>>> 43c584bf
    ) -> Result<Self, (anyhow::Error, T)> {
        let cert_chain = vec![rustls::pki_types::CertificateDer::from(
            credentials.get_certificate().to_der().to_owned(),
        )];

        let key_der =
            rustls::pki_types::PrivateKeyDer::try_from(credentials.get_key_bytes().to_owned());

        if let Err(err) = key_der {
            return Err((anyhow!(err), base_transport));
        }
        let key_der = key_der.unwrap();

        let config = rustls::ClientConfig::builder()
            .dangerous()
            .with_custom_certificate_verifier(verifier)
            .with_client_auth_cert(cert_chain, key_der);

        if let Err(err) = config {
            return Err((anyhow!(err), base_transport));
        }
        let config = config.unwrap();

        let connector = tokio_rustls::TlsConnector::from(Arc::new(config));

        let hostname = rustls::pki_types::ServerName::try_from("todo");

        if let Err(err) = hostname {
            return Err((anyhow!(err), base_transport));
        }
        let hostname = hostname.unwrap();

        let client = connector
            .connect(hostname, base_transport)
            .into_fallible()
            .await;

        match client {
            Err(err) => Err((anyhow!(err.0), err.1)),
            Ok(client) => {
                let tls_stream = TlsStream::Client(client);

                Ok(Self { tls_stream })
            }
        }
    }

    pub async fn server(
        base_transport: T,
        verifier: Arc<dyn ClientCertVerifier>,
<<<<<<< HEAD
        credentials: &PermCredentials,
=======
        credentials: PermCredentials,
>>>>>>> 43c584bf
    ) -> Result<Self, (anyhow::Error, T)> {
        let cert_chain = vec![rustls::pki_types::CertificateDer::from(
            credentials.get_certificate().to_der().to_owned(),
        )];

        let key_der =
            rustls::pki_types::PrivateKeyDer::try_from(credentials.get_key_bytes().to_owned());

        if let Err(err) = key_der {
            return Err((anyhow!(err), base_transport));
        }
        let key_der = key_der.unwrap();

        let config = rustls::ServerConfig::builder()
            .with_client_cert_verifier(verifier)
            .with_single_cert(cert_chain, key_der);

        if let Err(err) = config {
            return Err((anyhow!(err), base_transport));
        }
        let config = config.unwrap();

        let acceptor = TlsAcceptor::from(Arc::new(config));

        let server = acceptor.accept(base_transport).into_fallible().await;
        match server {
            Err(err) => Err((anyhow!(err.0), err.1)),
            Ok(server) => {
                let tls_stream = TlsStream::Server(server);

                Ok(Self { tls_stream })
            }
        }
    }

    pub fn derive_key<B>(&self, buffer: B, label: &[u8], context: &[u8]) -> Result<B>
    where
        B: AsMut<[u8]>,
    {
        match &self.tls_stream {
            TlsStream::Client(client) => {
                let (_transport, connection) = client.get_ref();
                Ok(connection.export_keying_material(buffer, label, Some(context))?)
            }
            TlsStream::Server(server) => {
                let (_transport, connection) = server.get_ref();
                Ok(connection.export_keying_material(buffer, label, Some(context))?)
            }
        }
    }
}

#[async_trait]
impl<T: SessionTransport> SessionTransport for TlsTransport<T> {}

impl<T: SessionTransport> AsyncRead for TlsTransport<T> {
    fn poll_read(
        mut self: Pin<&mut Self>,
        cx: &mut std::task::Context<'_>,
        buf: &mut tokio::io::ReadBuf<'_>,
    ) -> std::task::Poll<std::io::Result<()>> {
        Pin::new(&mut self.tls_stream).poll_read(cx, buf)
    }
}

impl<T: SessionTransport> AsyncWrite for TlsTransport<T> {
    fn poll_write(
        mut self: std::pin::Pin<&mut Self>,
        cx: &mut std::task::Context<'_>,
        buf: &[u8],
    ) -> std::task::Poll<Result<usize, std::io::Error>> {
        Pin::new(&mut self.tls_stream).poll_write(cx, buf)
    }

    fn poll_flush(
        mut self: std::pin::Pin<&mut Self>,
        cx: &mut std::task::Context<'_>,
    ) -> std::task::Poll<Result<(), std::io::Error>> {
        Pin::new(&mut self.tls_stream).poll_flush(cx)
    }

    fn poll_shutdown(
        mut self: std::pin::Pin<&mut Self>,
        cx: &mut std::task::Context<'_>,
    ) -> std::task::Poll<Result<(), std::io::Error>> {
        Pin::new(&mut self.tls_stream).poll_shutdown(cx)
    }
}<|MERGE_RESOLUTION|>--- conflicted
+++ resolved
@@ -1,9 +1,14 @@
 use std::{pin::Pin, sync::Arc};
 
+use crate::rustls;
+use crate::rustls::{client::danger::ServerCertVerifier, server::danger::ClientCertVerifier};
+use anyhow::{anyhow, Result};
 use crate::rustls;
 use crate::rustls::{client::danger::ServerCertVerifier, server::danger::ClientCertVerifier};
 use anyhow::{anyhow, Result};
 use async_trait::async_trait;
+use svalin_pki::PermCredentials;
+use tokio::io::{AsyncRead, AsyncWrite};
 use svalin_pki::PermCredentials;
 use tokio::io::{AsyncRead, AsyncWrite};
 use tokio_rustls::{TlsAcceptor, TlsStream};
@@ -24,11 +29,7 @@
     pub async fn client(
         base_transport: T,
         verifier: Arc<dyn ServerCertVerifier>,
-<<<<<<< HEAD
         credentials: &PermCredentials,
-=======
-        credentials: PermCredentials,
->>>>>>> 43c584bf
     ) -> Result<Self, (anyhow::Error, T)> {
         let cert_chain = vec![rustls::pki_types::CertificateDer::from(
             credentials.get_certificate().to_der().to_owned(),
@@ -65,7 +66,22 @@
             .connect(hostname, base_transport)
             .into_fallible()
             .await;
-
+        let hostname = rustls::pki_types::ServerName::try_from("todo");
+
+        if let Err(err) = hostname {
+            return Err((anyhow!(err), base_transport));
+        }
+        let hostname = hostname.unwrap();
+
+        let client = connector
+            .connect(hostname, base_transport)
+            .into_fallible()
+            .await;
+
+        match client {
+            Err(err) => Err((anyhow!(err.0), err.1)),
+            Ok(client) => {
+                let tls_stream = TlsStream::Client(client);
         match client {
             Err(err) => Err((anyhow!(err.0), err.1)),
             Ok(client) => {
@@ -79,11 +95,7 @@
     pub async fn server(
         base_transport: T,
         verifier: Arc<dyn ClientCertVerifier>,
-<<<<<<< HEAD
         credentials: &PermCredentials,
-=======
-        credentials: PermCredentials,
->>>>>>> 43c584bf
     ) -> Result<Self, (anyhow::Error, T)> {
         let cert_chain = vec![rustls::pki_types::CertificateDer::from(
             credentials.get_certificate().to_der().to_owned(),
@@ -107,7 +119,13 @@
         let config = config.unwrap();
 
         let acceptor = TlsAcceptor::from(Arc::new(config));
-
+        let acceptor = TlsAcceptor::from(Arc::new(config));
+
+        let server = acceptor.accept(base_transport).into_fallible().await;
+        match server {
+            Err(err) => Err((anyhow!(err.0), err.1)),
+            Ok(server) => {
+                let tls_stream = TlsStream::Server(server);
         let server = acceptor.accept(base_transport).into_fallible().await;
         match server {
             Err(err) => Err((anyhow!(err.0), err.1)),
@@ -138,6 +156,30 @@
 
 #[async_trait]
 impl<T: SessionTransport> SessionTransport for TlsTransport<T> {}
+                Ok(Self { tls_stream })
+            }
+        }
+    }
+
+    pub fn derive_key<B>(&self, buffer: B, label: &[u8], context: &[u8]) -> Result<B>
+    where
+        B: AsMut<[u8]>,
+    {
+        match &self.tls_stream {
+            TlsStream::Client(client) => {
+                let (_transport, connection) = client.get_ref();
+                Ok(connection.export_keying_material(buffer, label, Some(context))?)
+            }
+            TlsStream::Server(server) => {
+                let (_transport, connection) = server.get_ref();
+                Ok(connection.export_keying_material(buffer, label, Some(context))?)
+            }
+        }
+    }
+}
+
+#[async_trait]
+impl<T: SessionTransport> SessionTransport for TlsTransport<T> {}
 
 impl<T: SessionTransport> AsyncRead for TlsTransport<T> {
     fn poll_read(
